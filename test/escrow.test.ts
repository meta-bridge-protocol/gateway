import { expect } from "chai"
import { ethers, upgrades } from "hardhat"
import { Signer } from "ethers"

describe("Escrow", () => {
	let escrow: any
	let axlToken: any
	let realToken: any
	let gateway: any
	let user1: Signer, user2: Signer, owner: Signer
	const thresholdAmount = 1500

	beforeEach(async () => {
		;[owner, user1, user2] = await ethers.getSigners()

		const TestToken = await ethers.getContractFactory("TestToken")
		axlToken = await TestToken.deploy("AXL Token", "AXL")
		await axlToken.waitForDeployment()

		realToken = await TestToken.deploy("Real Token", "REAL")
		await realToken.waitForDeployment()

		const AxelarGateway = await ethers.getContractFactory("AxelarGateway")
		gateway = await AxelarGateway.deploy(
			await owner.getAddress(),
			await axlToken.getAddress(),
			await realToken.getAddress()
		)
		await gateway.waitForDeployment()

		await axlToken.mint(await user1.getAddress(), 1000)
		await realToken.mint(await user1.getAddress(), 1000)

		await axlToken.mint(await gateway.getAddress(), 1000)
		await realToken.mint(await gateway.getAddress(), 1000)

		const Escrow = await ethers.getContractFactory("Escrow")
		escrow = await upgrades.deployProxy(Escrow, [
			await gateway.getAddress(),
			await realToken.getAddress(),
			await owner.getAddress(),
			thresholdAmount
		])
		await escrow.waitForDeployment()

		await axlToken.mint(await escrow.getAddress(), 1000)
		await realToken.mint(await escrow.getAddress(), 1000)

		await escrow.grantRole(await escrow.DEPOSITOR_ROLE(), await user1.getAddress())
		await escrow.grantRole(await escrow.WITHDRAWER_ROLE(), await user1.getAddress())
		await escrow.grantRole(await escrow.ASSET_MANAGER_ROLE(), await user2.getAddress())
	})

	describe("depositToPortal function", () => {
		it("should successfully deposit to the portal if the balance is under threshold", async () => {
			await escrow.connect(user1).depositToPortal()
		})

		it("should fail to deposit if the portal balance exceeds the threshold", async () => {
			await escrow.connect(user1).depositToPortal()
			await expect(escrow.connect(user1).depositToPortal()).to.be.revertedWith(
				"Escrow: Portal balance exceeds the threshold"
			)
		})

		it("should deposit as much as possible if the escrow balance is under the required amount", async () => {
			await escrow.setThresholdAmount(3000)
			await expect(escrow.connect(user1).depositToPortal())
				.to.emit(escrow, "DepositToPortal")
				.withArgs(1000, 3000)
		})

		it("should fail if the caller does not have DEPOSIT_ROLE", async () => {
<<<<<<< HEAD
			await expect(escrow.connect(user2).depositToPortal()).to.be.reverted
=======
			await expect(escrow.connect(user2).depositToPortal()).to.be.revertedWithCustomError(
				gateway,
				"AccessControlUnauthorizedAccount"
			)
>>>>>>> 983b482e
		})
	})

	describe("withdrawFromPortal function", () => {
		it("should successfully withdraw from the portal if the balance is above threshold", async () => {
			await escrow.connect(user1).depositToPortal()
			await realToken.mint(await gateway.getAddress(), 500)
			await escrow.connect(user1).withdrawFromPortal()
		})

		it("should fail to withdraw if the portal balance is below the threshold", async () => {
			await expect(escrow.connect(user1).withdrawFromPortal()).to.be.revertedWith(
				"Escrow: Portal balance is below the threshold"
			)
		})

		it("should fail if the caller does not have WITHDRAW_ROLE", async () => {
<<<<<<< HEAD
			await expect(escrow.connect(user2).withdrawFromPortal()).to.be.revertedWith
=======
			await expect(escrow.connect(user2).withdrawFromPortal()).to.be.revertedWithCustomError(
				gateway,
				"AccessControlUnauthorizedAccount"
			)
>>>>>>> 983b482e
		})
	})

	describe("setThresholdAmount function", () => {
		it("should allow DEFAULT_ADMIN_ROLE to set a new threshold amount", async () => {
			const newThreshold = 2000
			await escrow.connect(owner).setThresholdAmount(newThreshold)
			expect(await escrow.thresholdAmount()).to.equal(newThreshold)
		})

		it("should fail if the caller is not DEFAULT_ADMIN_ROLE", async () => {
			const newThreshold = 2000
<<<<<<< HEAD
			await expect(escrow.connect(user1).setThresholdAmount(newThreshold)).to.be.reverted
=======
			await expect(escrow.connect(user1).setThresholdAmount(newThreshold)).to.be.revertedWithCustomError(
				gateway,
				"AccessControlUnauthorizedAccount"
			)
>>>>>>> 983b482e
		})
	})

	describe("withdraw function", () => {
		it("should allow DEFAULT_ADMIN_ROLE to withdraw tokens", async () => {
			const amount = 1000
			const beforeBalance = await realToken.balanceOf(await owner.getAddress())
			await escrow.connect(user2).withdrawERC20(await realToken.getAddress(), amount)
			const afterBalance = await realToken.balanceOf(await owner.getAddress())
			expect(afterBalance - beforeBalance).equal(amount)
		})

		it("should fail if the caller is not ASSET_MANAGER_ROLE", async () => {
			const amount = 1000
			await expect(
<<<<<<< HEAD
				escrow.connect(user1).withdrawERC20(await realToken.getAddress(), await user1.getAddress(), amount)
			).to.be.reverted
=======
				escrow.connect(user1).withdrawERC20(await realToken.getAddress(), amount)
			).to.be.revertedWithCustomError(gateway, "AccessControlUnauthorizedAccount")
>>>>>>> 983b482e
		})
	})
})<|MERGE_RESOLUTION|>--- conflicted
+++ resolved
@@ -71,14 +71,7 @@
 		})
 
 		it("should fail if the caller does not have DEPOSIT_ROLE", async () => {
-<<<<<<< HEAD
 			await expect(escrow.connect(user2).depositToPortal()).to.be.reverted
-=======
-			await expect(escrow.connect(user2).depositToPortal()).to.be.revertedWithCustomError(
-				gateway,
-				"AccessControlUnauthorizedAccount"
-			)
->>>>>>> 983b482e
 		})
 	})
 
@@ -96,14 +89,7 @@
 		})
 
 		it("should fail if the caller does not have WITHDRAW_ROLE", async () => {
-<<<<<<< HEAD
 			await expect(escrow.connect(user2).withdrawFromPortal()).to.be.revertedWith
-=======
-			await expect(escrow.connect(user2).withdrawFromPortal()).to.be.revertedWithCustomError(
-				gateway,
-				"AccessControlUnauthorizedAccount"
-			)
->>>>>>> 983b482e
 		})
 	})
 
@@ -116,14 +102,7 @@
 
 		it("should fail if the caller is not DEFAULT_ADMIN_ROLE", async () => {
 			const newThreshold = 2000
-<<<<<<< HEAD
 			await expect(escrow.connect(user1).setThresholdAmount(newThreshold)).to.be.reverted
-=======
-			await expect(escrow.connect(user1).setThresholdAmount(newThreshold)).to.be.revertedWithCustomError(
-				gateway,
-				"AccessControlUnauthorizedAccount"
-			)
->>>>>>> 983b482e
 		})
 	})
 
@@ -139,13 +118,8 @@
 		it("should fail if the caller is not ASSET_MANAGER_ROLE", async () => {
 			const amount = 1000
 			await expect(
-<<<<<<< HEAD
-				escrow.connect(user1).withdrawERC20(await realToken.getAddress(), await user1.getAddress(), amount)
+				escrow.connect(user1).withdrawERC20(await realToken.getAddress(), amount)
 			).to.be.reverted
-=======
-				escrow.connect(user1).withdrawERC20(await realToken.getAddress(), amount)
-			).to.be.revertedWithCustomError(gateway, "AccessControlUnauthorizedAccount")
->>>>>>> 983b482e
 		})
 	})
 })